/*
 * Copyright (c) 2013 DataTorrent, Inc. ALL Rights Reserved.
 *
 * Licensed under the Apache License, Version 2.0 (the "License");
 * you may not use this file except in compliance with the License.
 * You may obtain a copy of the License at
 *
 *   http://www.apache.org/licenses/LICENSE-2.0
 *
 * Unless required by applicable law or agreed to in writing, software
 * distributed under the License is distributed on an "AS IS" BASIS,
 * WITHOUT WARRANTIES OR CONDITIONS OF ANY KIND, either express or implied.
 * See the License for the specific language governing permissions and
 * limitations under the License.
 */
package com.datatorrent.contrib.kafka;

import java.io.Closeable;
import java.io.Serializable;
import java.util.Collection;
import java.util.HashMap;
import java.util.List;
import java.util.Map;
import java.util.Map.Entry;
import java.util.Set;
import java.util.concurrent.ArrayBlockingQueue;
import java.util.concurrent.ConcurrentHashMap;
import java.util.concurrent.Executors;
import java.util.concurrent.ScheduledExecutorService;
import java.util.concurrent.TimeUnit;

import kafka.message.Message;

import javax.validation.constraints.NotNull;
import javax.validation.constraints.Pattern;
import javax.validation.constraints.Pattern.Flag;

import org.apache.commons.io.IOUtils;
import org.apache.commons.lang3.StringUtils;

import com.datatorrent.api.Context;
import com.esotericsoftware.kryo.serializers.FieldSerializer.Bind;
import com.esotericsoftware.kryo.serializers.JavaSerializer;
import com.google.common.collect.HashMultimap;
import com.google.common.collect.Maps;
import com.google.common.collect.SetMultimap;

/**
 * Base Kafka Consumer class used by kafka input operator
 *
 * @since 0.9.0
 */
public abstract class KafkaConsumer implements Closeable
{
  protected final static String HIGHLEVEL_CONSUMER_ID_SUFFIX = "_stream_";

  protected final static String SIMPLE_CONSUMER_ID_SUFFIX = "_partition_";


  public KafkaConsumer()
  {
  }

  public KafkaConsumer(String topic)
  {
    this();
    this.topic = topic;
  }

  public KafkaConsumer(SetMultimap<String, String> zks, String topic)
  {
    this.topic = topic;
    this.zookeeper = zks;
  }

  private int cacheSize = 1024;

  protected transient boolean isAlive = false;

  private transient ArrayBlockingQueue<KafkaMessage> holdingBuffer;

  /**
   * The topic that this consumer consumes
   */
  @NotNull
  protected String topic = "default_topic";

  /**
   * A zookeeper map keyed by cluster id
   * It's mandatory field
   */
  @NotNull
  @Bind(JavaSerializer.class)
  protected SetMultimap<String, String> zookeeper;
<<<<<<< HEAD
  
=======

>>>>>>> 694e00dc
  protected transient SetMultimap<String, String> brokers;


  /**
   * The initialOffset could be either earliest or latest
   * Earliest means the beginning the queue
   * Latest means the current sync point to consume the queue
   * This setting is case_insensitive
   * By default it always consume from the beginning of the queue
   */
  @Pattern(flags={Flag.CASE_INSENSITIVE}, regexp = "earliest|latest")
  protected String initialOffset = "latest";


  protected transient SnapShot statsSnapShot = new SnapShot();

  protected transient KafkaMeterStats stats = new KafkaMeterStats();

  /**
   * This method is called in setup method of the operator
   */
  public void create(){
    initBrokers();
    holdingBuffer = new ArrayBlockingQueue<KafkaMessage>(cacheSize);
  }
<<<<<<< HEAD
  
=======

>>>>>>> 694e00dc
  public void initBrokers()
  {
    if(brokers!=null){
      return ;
    }
    if(zookeeper!=null){
      brokers = HashMultimap.create();
      for (String clusterId: zookeeper.keySet()) {
<<<<<<< HEAD
        brokers.putAll(clusterId, KafkaMetadataUtil.getBrokers(zookeeper.get(clusterId)));
      }
    }
    
=======
        try {
          brokers.putAll(clusterId, KafkaMetadataUtil.getBrokers(zookeeper.get(clusterId)));
        } catch (Exception e) {
          // let the user know where we tried to connect to
          throw new RuntimeException("Error resolving brokers for cluster " + clusterId + " " + zookeeper.get(clusterId), e);
        }
      }
    }

>>>>>>> 694e00dc
  }

  /**
   * This method is called in the activate method of the operator
   */
  public void start()
  {
    isAlive = true;
    statsSnapShot.start();
  }

  /**
   * The method is called in the deactivate method of the operator
   */
  public void stop() {
    isAlive = false;
    statsSnapShot.stop();
    holdingBuffer.clear();
    IOUtils.closeQuietly(this);
  };

  /**
   * This method is called in teardown method of the operator
   */
  public void teardown()
  {
    holdingBuffer.clear();
  }

  public boolean isAlive()
  {
    return isAlive;
  }

  public void setAlive(boolean isAlive)
  {
    this.isAlive = isAlive;
  }

  public void setTopic(String topic)
  {
    this.topic = topic;
  }

  public String getTopic()
  {
    return topic;
  }

  public KafkaMessage pollMessage()
  {
    return holdingBuffer.poll();
  }

  public int messageSize()
  {
    return holdingBuffer.size();
  }

  public void setZookeeper(SetMultimap<String, String> zks)
  {
    this.zookeeper = zks;
  }

  public SetMultimap<String, String> getZookeeper()
  {
    return zookeeper;
  }

  public void setInitialOffset(String initialOffset)
  {
    this.initialOffset = initialOffset;
  }

  public String getInitialOffset()
  {
    return initialOffset;
  }

  public int getCacheSize()
  {
    return cacheSize;
  }

  public void setCacheSize(int cacheSize)
  {
    this.cacheSize = cacheSize;
  }


  final protected void putMessage(KafkaPartition partition, Message msg, long offset) throws InterruptedException{
    // block from receiving more message
    holdingBuffer.put(new KafkaMessage(partition, msg, offset));
    statsSnapShot.mark(partition, msg.payloadSize());
  }

  protected abstract void commitOffset();

  protected abstract Map<KafkaPartition, Long> getCurrentOffsets();

  public KafkaMeterStats getConsumerStats()
  {
    statsSnapShot.setupStats(stats);
    return stats;
  }

  protected abstract void resetPartitionsAndOffset(Set<KafkaPartition> partitionIds, Map<KafkaPartition, Long> startOffset);
  /**
   * Counter class which gives the statistic value from the consumer
   */
  public static class KafkaMeterStats implements Serializable
  {

    private static final long serialVersionUID = -2867402654990209006L;

    /**
     * A compact partition counter. The data collected for each partition is 4bytes brokerId + 1byte connected + 8bytes msg/s + 8bytes bytes/s + 8bytes offset
     */
    public ConcurrentHashMap<KafkaPartition, PartitionStats> partitionStats = new ConcurrentHashMap<KafkaPartition, PartitionStats>();


    /**
     * A compact overall counter. The data collected is 4bytes connection number + 8bytes aggregate msg/s + 8bytes aggregate bytes/s
     */
    public long totalMsgPerSec;

    public long totalBytesPerSec;


    public KafkaMeterStats()
    {

    }

    public void set_1minMovingAvgPerPartition(KafkaPartition kp, long[] _1minAvgPar)
    {
      PartitionStats ps = putPartitionStatsIfNotPresent(kp);
      ps.msgsPerSec = _1minAvgPar[0];
      ps.bytesPerSec = _1minAvgPar[1];
    }

    public void set_1minMovingAvg(long[] _1minAvg)
    {
      totalMsgPerSec = _1minAvg[0];
      totalBytesPerSec = _1minAvg[1];
    }

    public void updateOffsets(Map<KafkaPartition, Long> offsets){
      for (Entry<KafkaPartition, Long> os : offsets.entrySet()) {
        PartitionStats ps = putPartitionStatsIfNotPresent(os.getKey());
        ps.offset = os.getValue();
      }
    }

    public int getConnections()
    {
      int r = 0;
      for (PartitionStats ps : partitionStats.values()) {
        if (!StringUtils.isEmpty(ps.brokerHost)) {
          r++;
        }
      }
      return r;
    }

    public void updatePartitionStats(KafkaPartition kp,int brokerId, String host)
    {
      PartitionStats ps = putPartitionStatsIfNotPresent(kp);
      ps.brokerHost = host;
      ps.brokerId = brokerId;
    }
    
    private synchronized PartitionStats putPartitionStatsIfNotPresent(KafkaPartition kp){
      PartitionStats ps = partitionStats.get(kp);

<<<<<<< HEAD
=======
    private synchronized PartitionStats putPartitionStatsIfNotPresent(KafkaPartition kp){
      PartitionStats ps = partitionStats.get(kp);

>>>>>>> 694e00dc
      if (ps == null) {
        ps = new PartitionStats();
        partitionStats.put(kp, ps);
      }
      return ps;
    }
  }

  public static class KafkaMessage
  {
    KafkaPartition kafkaPart;
    Message msg;
    long offSet;
    public KafkaMessage(KafkaPartition kafkaPart, Message msg, long offset)
    {
      this.kafkaPart = kafkaPart;
      this.msg = msg;
      this.offSet = offset;
    }

  }

  public static class KafkaMeterStatsUtil {

    public static Map<KafkaPartition, Long> getOffsetsForPartitions(List<KafkaMeterStats> kafkaMeterStats)
    {
      Map<KafkaPartition, Long> result = Maps.newHashMap();
      for (KafkaMeterStats kms : kafkaMeterStats) {
        for (Entry<KafkaPartition, PartitionStats> item : kms.partitionStats.entrySet()) {
          result.put(item.getKey(), item.getValue().offset);
        }
      }
      return result;
    }

    public static Map<KafkaPartition, long[]> get_1minMovingAvgParMap(KafkaMeterStats kafkaMeterStats)
    {
      Map<KafkaPartition, long[]> result = Maps.newHashMap();
      for (Entry<KafkaPartition, PartitionStats> item : kafkaMeterStats.partitionStats.entrySet()) {
        result.put(item.getKey(), new long[]{item.getValue().msgsPerSec, item.getValue().bytesPerSec});
      }
      return result;
    }

  }

  public static class KafkaMeterStatsAggregator implements Context.CountersAggregator, Serializable{

    /**
     *
     */
    private static final long serialVersionUID = 729987800215151678L;

    @Override
    public Object aggregate(Collection<?> countersList)
    {
      KafkaMeterStats kms = new KafkaMeterStats();
      for (Object o : countersList) {
        if (o instanceof KafkaMeterStats){
          KafkaMeterStats subKMS = (KafkaMeterStats)o;
          kms.partitionStats.putAll(subKMS.partitionStats);
          kms.totalBytesPerSec += subKMS.totalBytesPerSec;
          kms.totalMsgPerSec += subKMS.totalMsgPerSec;
        }
      }
      return kms;
    }

  }

  public static class PartitionStats implements Serializable {


    /**
     *
     */
    private static final long serialVersionUID = -6572690643487689766L;

    public int brokerId = -1;

    public long msgsPerSec;

    public long bytesPerSec;

    public long offset;

    public String brokerHost = "";

  }



  /**
   * A snapshot of consuming rate within 1 min
   */
  static class SnapShot {

    // msgs/s and bytes/s for each partition

    /**
     * 1 min total msg number for each partition
     */
    private final Map<KafkaPartition, long[]> _1_min_msg_sum_par = new HashMap<KafkaPartition, long[]>();

    /**
     * 1 min total byte number for each partition
     */
    private final Map<KafkaPartition, long[]> _1_min_byte_sum_par = new HashMap<KafkaPartition, long[]>();

    private static int cursor = 0;

    /**
     * total msg for each sec, msgSec[60] is total msg for a min
     */
    private final long[] msgSec = new long[61];

    /**
     * total bytes for each sec, bytesSec[60] is total bytes for a min
     */
    private final long[] bytesSec = new long[61];

    private short last = 1;

    private ScheduledExecutorService service;

    public synchronized void moveNext()
    {
      cursor = (cursor + 1) % 60;
      msgSec[60] -= msgSec[cursor];
      bytesSec[60] -= bytesSec[cursor];
      msgSec[cursor] = 0;
      bytesSec[cursor] = 0;
      for (Entry<KafkaPartition, long[]> item : _1_min_msg_sum_par.entrySet()) {
        long[] msgv = item.getValue();
        long[] bytesv = _1_min_byte_sum_par.get(item.getKey());
        msgv[60] -= msgv[cursor];
        bytesv[60] -= bytesv[cursor];
        msgv[cursor] = 0;
        bytesv[cursor] = 0;
      }

    }


    public void start(){
      if(service==null){
        service = Executors.newScheduledThreadPool(1);
      }
      service.scheduleAtFixedRate(new Runnable() {
        @Override
        public void run()
        {
          moveNext();
          if(last<60)last++;
        }
      }, 1, 1, TimeUnit.SECONDS);

    }

    public void stop(){
      if(service!=null){
        service.shutdown();
      }
    }

    public synchronized void mark(KafkaPartition partition, long bytes){
      msgSec[cursor]++;
      msgSec[60]++;
      bytesSec[cursor] += bytes;
      bytesSec[60] += bytes;
      long[] msgv = _1_min_msg_sum_par.get(partition);
      long[] bytev = _1_min_byte_sum_par.get(partition);
      if(msgv == null){
        msgv = new long[61];
        bytev = new long[61];
        _1_min_msg_sum_par.put(partition, msgv);
        _1_min_byte_sum_par.put(partition, bytev);
      }
      msgv[cursor]++;
      msgv[60]++;
      bytev[cursor] += bytes;
      bytev[60] += bytes;
    }

    public synchronized void setupStats(KafkaMeterStats stat){
      long[] _1minAvg = {msgSec[60]/last, bytesSec[60]/last};
      for (Entry<KafkaPartition, long[]> item : _1_min_msg_sum_par.entrySet()) {
        long[] msgv =item.getValue();
        long[] bytev = _1_min_byte_sum_par.get(item.getKey());
        long[] _1minAvgPar = {msgv[60]/last, bytev[60]/last};
        stat.set_1minMovingAvgPerPartition(item.getKey(), _1minAvgPar);
      }
      stat.set_1minMovingAvg(_1minAvg);
    }
  }

}<|MERGE_RESOLUTION|>--- conflicted
+++ resolved
@@ -92,11 +92,7 @@
   @NotNull
   @Bind(JavaSerializer.class)
   protected SetMultimap<String, String> zookeeper;
-<<<<<<< HEAD
-  
-=======
-
->>>>>>> 694e00dc
+
   protected transient SetMultimap<String, String> brokers;
 
 
@@ -122,11 +118,7 @@
     initBrokers();
     holdingBuffer = new ArrayBlockingQueue<KafkaMessage>(cacheSize);
   }
-<<<<<<< HEAD
-  
-=======
-
->>>>>>> 694e00dc
+
   public void initBrokers()
   {
     if(brokers!=null){
@@ -135,12 +127,6 @@
     if(zookeeper!=null){
       brokers = HashMultimap.create();
       for (String clusterId: zookeeper.keySet()) {
-<<<<<<< HEAD
-        brokers.putAll(clusterId, KafkaMetadataUtil.getBrokers(zookeeper.get(clusterId)));
-      }
-    }
-    
-=======
         try {
           brokers.putAll(clusterId, KafkaMetadataUtil.getBrokers(zookeeper.get(clusterId)));
         } catch (Exception e) {
@@ -150,7 +136,6 @@
       }
     }
 
->>>>>>> 694e00dc
   }
 
   /**
@@ -322,16 +307,10 @@
       ps.brokerHost = host;
       ps.brokerId = brokerId;
     }
-    
+
     private synchronized PartitionStats putPartitionStatsIfNotPresent(KafkaPartition kp){
       PartitionStats ps = partitionStats.get(kp);
 
-<<<<<<< HEAD
-=======
-    private synchronized PartitionStats putPartitionStatsIfNotPresent(KafkaPartition kp){
-      PartitionStats ps = partitionStats.get(kp);
-
->>>>>>> 694e00dc
       if (ps == null) {
         ps = new PartitionStats();
         partitionStats.put(kp, ps);
