/*
 * Copyright (c) 2015 DataTorrent, Inc. ALL Rights Reserved.
 *
 * Licensed under the Apache License, Version 2.0 (the "License");
 * you may not use this file except in compliance with the License.
 * You may obtain a copy of the License at
 *
 *   http://www.apache.org/licenses/LICENSE-2.0
 *
 * Unless required by applicable law or agreed to in writing, software
 * distributed under the License is distributed on an "AS IS" BASIS,
 * WITHOUT WARRANTIES OR CONDITIONS OF ANY KIND, either express or implied.
 * See the License for the specific language governing permissions and
 * limitations under the License.
 */
package com.datatorrent.contrib.memsql;

import com.datatorrent.api.Context.OperatorContext;
import com.datatorrent.lib.util.PojoUtils;
import com.datatorrent.lib.util.PojoUtils.Setter;
import com.datatorrent.lib.util.PojoUtils.SetterBoolean;
import com.datatorrent.lib.util.PojoUtils.SetterDouble;
import com.datatorrent.lib.util.PojoUtils.SetterFloat;
import com.datatorrent.lib.util.PojoUtils.SetterInt;
import com.datatorrent.lib.util.PojoUtils.SetterLong;
import com.datatorrent.lib.util.PojoUtils.SetterShort;
import java.math.BigDecimal;
import java.sql.*;
import java.util.ArrayList;
import java.util.HashMap;
import java.util.List;
import java.util.Map;
import javax.validation.constraints.Min;
import javax.validation.constraints.NotNull;
import org.slf4j.Logger;
import org.slf4j.LoggerFactory;

/**
 * <p>
 * MemsqlPOJOInputOperator</p>
 *
 * A Generic implementation of AbstractMemsqlInputOperator which gets field values from memsql database columns and sets in a POJO.
 * User should also provide a query to fetch the rows from database. This query is run continuously to fetch new data and
 * hence should be parameterized. The parameters that can be used are %t for table name, %p for primary key, %s for start value
 * and %l for batchSize. The start value is continuously updated with the value of a primary key column of the last row from
 * the result of the previous run of the query. The primary key column is also identified by the user using a property.
 *
 * @displayName Memsql Input Operator
 * @category Input
<<<<<<< HEAD
 * @tags database, sql, pojo, memsql
=======
 * @tags memsql, database, sql
>>>>>>> 0a08e764
 */
public class MemsqlPOJOInputOperator extends AbstractMemsqlInputOperator<Object>
{
  @Min(1)
  private int batchSize = 10;
  @Min(0)
  private Number startRow = 0;
  @NotNull
  private List<String> expressions;
  @NotNull
  private String tablename;
  @NotNull
  private String primaryKeyColumn;
  @NotNull
  private List<String> columns;
  private transient Number lastRowKey;
  @NotNull
  private String query;
  /*
   * Mapping of Jdbc Data Types to Java Data Type. Example: {"BIGNT":java.lang.long}
   * It will remain same for all instances of this operator.
   */
  private static final Map<String, Class<?>> jdbcToJavaType = new HashMap<String, Class<?>>();

  // Mapping of Column Names to java class mapping. Example: {"name":String.class,"id":int.class}
  private final transient Map<String, Class<?>> columnNameToClassMapping;
  private final transient List<Object> setters;
  private transient Class<?> objectClass = null;
  private transient Class<?> primaryKeyColumnType;

  public List<String> getColumns()
  {
    return columns;
  }

  /**
   * The columns specified by user in case POJO needs to contain fields specific to these columns only.
   * User should specify columns in same order as expressions for fields.
   * @param columns The columns.
   */
  public void setColumns(List<String> columns)
  {
    this.columns = columns;
  }

  /**
   * Gets the primary key column of the input table.
   * @return The primary key column of the input table.
   */
  public String getPrimaryKeyColumn()
  {
    return primaryKeyColumn;
  }

  /**
   * The primary key column of the input table.
   * @param primaryKeyColumn The primary key column of the input table.
   */
  public void setPrimaryKeyColumn(String primaryKeyColumn)
  {
    this.primaryKeyColumn = primaryKeyColumn;
  }

  /**
   * The row to start reading from the input table at.
   * @return The row to start reading from the input table at.
   */
  public Number getStartRow()
  {
    return startRow;
  }

  /**
   * Sets the row to start reading form the input table at.
   * @param startRow The row to start reading from the input table at.
   */
  public void setStartRow(Number startRow)
  {
    this.startRow = startRow;
  }

  /**
   * Sets the batch size.
   * @param batchSize The batch size.
   */
  public void setBatchSize(int batchSize)
  {
    this.batchSize = batchSize;
  }

  /**
   * Records are read in batches of this size.
   * @return batchsize
   */
  public int getBatchSize()
  {
    return batchSize;
  }

  /*
   * POJO class which is generated as output from this operator.
   * Example:
   * public class TestPOJO{ int intfield; public int getInt(){} public void setInt(){} }
   * outputClass = TestPOJO
   * POJOs will be generated on fly in later implementation.
   */
  private String outputClass;

  public String getOutputClass()
  {
    return outputClass;
  }

  public void setOutputClass(String outputClass)
  {
    this.outputClass = outputClass;
  }

  /**
   * Gets the query used to extract data from memsql.
   * @return The query.
   */
  public String getQuery()
  {
    return query;
  }

  /**
   * Parameterized query with parameters such as %t for table name , %p for primary key, %s for start value and %l for batchSize.
   * Example of retrieveQuery:
   * select * from %t where %p > %s batchSize %l;
   */
  public void setQuery(String query)
  {
    this.query = query.replace("%t", tablename);
  }

  /**
   * Gets the getter expressions for extracting data from POJOs.
   * @return The getter expressions for extracting data from pojos.
   */
  public List<String> getExpressions()
  {
    return expressions;
  }

  /**
   * An ArrayList of Java expressions that will yield the memsql column value to be set in output object.
   * Each expression corresponds to one column in the Memsql table.
   */
  public void setExpressions(List<String> expressions)
  {
    this.expressions = expressions;
  }

  /**
   * Gets the name of the table that is read from memsql.
   * @return The name of the table that is read from memsql.
   */
  public String getTablename()
  {
    return tablename;
  }

  /**
   * The table name in memsql to read data from.
   * @param tablename The table name.
   */
  public void setTablename(String tablename)
  {
    this.tablename = tablename;
  }

  static {
    jdbcToJavaType.put("VARCHAR", String.class);
    jdbcToJavaType.put("CHAR", String.class);
    jdbcToJavaType.put("LONGTEXT", String.class);
    jdbcToJavaType.put("INT", int.class);
    jdbcToJavaType.put("BIGINT", Long.class);
    jdbcToJavaType.put("DATE", Date.class);
    jdbcToJavaType.put("TIME", Time.class);
    jdbcToJavaType.put("TIMESTAMP", Timestamp.class);
    jdbcToJavaType.put("NUMERIC", BigDecimal.class);
    jdbcToJavaType.put("DECIMAL", BigDecimal.class);
    jdbcToJavaType.put("BOOL", Boolean.class);
    jdbcToJavaType.put("TINYINT", Byte.class);
    jdbcToJavaType.put("BIT", Boolean.class);
    jdbcToJavaType.put("SMALLINT", Short.class);
    jdbcToJavaType.put("MEDIUMINT", Short.class);
    jdbcToJavaType.put("DOUBLE", Double.class);
    jdbcToJavaType.put("FLOAT", Float.class);
  }

  @Override
  public void setup(OperatorContext context)
  {
    super.setup(context);
    try {
      Statement statement = store.getConnection().createStatement();
      ResultSet resultSet = statement.executeQuery("describe " + tablename);
      while (resultSet.next()) {
        String memsqlType = resultSet.getString("Type");
        String javaType;
        if (memsqlType.contains("(")) {
          javaType = memsqlType.substring(0, memsqlType.indexOf('(')).toUpperCase();
        }
        else {
          javaType = memsqlType.toUpperCase();
        }

        Class<?> type = jdbcToJavaType.get(javaType);
        String columnNameInTable = resultSet.getString("Field");
        columnNameToClassMapping.put(columnNameInTable, type);
        if (resultSet.getString("Key").equals("PRI")) {
          primaryKeyColumnType = type;
        }
      }
      if (primaryKeyColumnType == null) {
        throw new RuntimeException("Primary Key is not defined on the specified table");
      }

      if (query.contains("%p")) {
        query = query.replace("%p", primaryKeyColumn);
      }
      if (query.contains("%l")) {
        query = query.replace("%l", batchSize + "");
      }

      statement.close();
    }
    catch (SQLException ex) {
      throw new RuntimeException(ex);
    }

    try {
      // This code will be replaced after integration of creating POJOs on the fly utility.
      objectClass = Class.forName(outputClass);
    }
    catch (ClassNotFoundException ex) {
      throw new RuntimeException(ex);
    }

    //In case columns is a subset
    for (int i = 0; i < columns.size(); i++) {
      final String setterExpression = expressions.get(i);
      String columnName = columns.get(i);
      setters.add(PojoUtils.constructSetter(objectClass, setterExpression, columnNameToClassMapping.get(columnName)));

    }

  }

  public MemsqlPOJOInputOperator()
  {
    super();
    setters = new ArrayList<Object>();
    columnNameToClassMapping = new HashMap<String, Class<?>>();
  }

  @Override
  @SuppressWarnings("unchecked")
  public Object getTuple(ResultSet result)
  {
    Object obj;
    try {
      // This code will be replaced after integration of creating POJOs on the fly utility.
      obj = objectClass.newInstance();
    }
    catch (InstantiationException ex) {
      throw new RuntimeException(ex);
    }
    catch (IllegalAccessException ex) {
      throw new RuntimeException(ex);
    }
    final int size = columns.size();

    try {
      for (int i = 0; i < size; i++) {
        String columnName = columns.get(i);
        Class<?> classType = columnNameToClassMapping.get(columnName);
        if (classType == String.class) {
          ((Setter<Object, String>)setters.get(i)).set(obj, result.getString(columnName));
        }
        else if (classType == int.class) {
          ((SetterInt)setters.get(i)).set(obj, result.getInt(columnName));
        }
        else if (classType == Boolean.class) {
          ((SetterBoolean)setters.get(i)).set(obj, result.getBoolean(columnName));
        }
        else if (classType == Short.class) {
          ((SetterShort)setters.get(i)).set(obj, result.getShort(columnName));
        }
        else if (classType == Long.class) {
          ((SetterLong)setters.get(i)).set(obj, result.getLong(columnName));
        }
        else if (classType == Float.class) {
          ((SetterFloat)setters.get(i)).set(obj, result.getFloat(columnName));
        }
        else if (classType == Double.class) {
          ((SetterDouble)setters.get(i)).set(obj, result.getDouble(columnName));
        }
        else if (classType == BigDecimal.class) {
          ((Setter<Object, BigDecimal>)setters.get(i)).set(obj, result.getBigDecimal(columnName));
        }
        else if (classType == Date.class) {
          ((Setter<Object, Date>)setters.get(i)).set(obj, result.getDate(columnName));
        }
        else if (classType == Timestamp.class) {
          ((Setter<Object, Timestamp>)setters.get(i)).set(obj, result.getTimestamp(columnName));
        }
        else {
          throw new RuntimeException("unsupported data type ");
        }
      }

      if (result.isLast()) {
        logger.debug("last row is {}", lastRowKey);
        if (primaryKeyColumnType == int.class) {

          lastRowKey = result.getInt(primaryKeyColumn);
        }
        else if (primaryKeyColumnType == Long.class) {

          lastRowKey = result.getLong(primaryKeyColumn);
        }
        else if (primaryKeyColumnType == Float.class) {
          lastRowKey = result.getFloat(primaryKeyColumn);
        }
        else if (primaryKeyColumnType == Double.class) {
          lastRowKey = result.getDouble(primaryKeyColumn);
        }
        else if (primaryKeyColumnType == Short.class) {
          lastRowKey = result.getShort(primaryKeyColumn);
        }
        else {
          throw new RuntimeException("unsupported data type ");
        }
      }
    }
    catch (SQLException ex) {
      throw new RuntimeException(ex);
    }
    return obj;
  }

  /**
   * This method replaces the parameters in Query with actual values given by user.
   * Example of retrieveQuery:
   * select * from %t where %p > %s batchSize %l;
   */
  @Override
  public String queryToRetrieveData()
  {
    String parameterizedQuery;
    if (query.contains("%s")) {
      parameterizedQuery = query.replace("%s", startRow + "");
    }
    else {
      parameterizedQuery = query;
    }
    return parameterizedQuery;
  }


  /*
   * Overriding emitTupes to save primarykey column value from last row in batch.
   */
  @Override
  public void emitTuples()
  {
    super.emitTuples();
    startRow = lastRowKey;
  }

  private static final Logger logger = LoggerFactory.getLogger(MemsqlPOJOInputOperator.class);

}<|MERGE_RESOLUTION|>--- conflicted
+++ resolved
@@ -47,11 +47,7 @@
  *
  * @displayName Memsql Input Operator
  * @category Input
-<<<<<<< HEAD
  * @tags database, sql, pojo, memsql
-=======
- * @tags memsql, database, sql
->>>>>>> 0a08e764
  */
 public class MemsqlPOJOInputOperator extends AbstractMemsqlInputOperator<Object>
 {
