/**
 * Copyright (C) 2015 DataTorrent, Inc.
 *
 * Licensed under the Apache License, Version 2.0 (the "License");
 * you may not use this file except in compliance with the License.
 * You may obtain a copy of the License at
 *
 *         http://www.apache.org/licenses/LICENSE-2.0
 *
 * Unless required by applicable law or agreed to in writing, software
 * distributed under the License is distributed on an "AS IS" BASIS,
 * WITHOUT WARRANTIES OR CONDITIONS OF ANY KIND, either express or implied.
 * See the License for the specific language governing permissions and
 * limitations under the License.
 */
package com.datatorrent.contrib.couchdb;

import javax.validation.constraints.NotNull;

import com.datatorrent.lib.util.PojoUtils;
import com.datatorrent.lib.util.PojoUtils.Getter;

/**
 * Implementation of {@link AbstractCouchDBOutputOperator} that saves a POJO in the couch database. <br/>
 * <p>
<<<<<<< HEAD
 * @displayName CouchDb Output Operator
 * @category Output
 * @tags database, nosql, pojo, couchdb
=======
 * @displayName POJO Based CouchDb Output Operator
 * @category Output
 * @tags couchDb, database, nosql
>>>>>>> 0a08e764
 * @since 0.3.5
 */
public class CouchDBPOJOOutputOperator extends AbstractCouchDBOutputOperator<Object>
{
  private static final long serialVersionUID = 201506181121L;
  private transient Getter<Object, String> getterDocId;

  @NotNull
  private String expressionForDocId;

  /**
   * Gets the getter expression for the document Id.
   * @return The document Id.
   */
  public String getExpressionForDocId()
  {
    return expressionForDocId;
  }

  /**
   * An Expression to extract value of document Id from an input POJO.
   * @param expressionForDocId The getter expression for the document Id.
   */
  public void setExpressionForDocId(String expressionForDocId)
  {
    this.expressionForDocId = expressionForDocId;
  }

  @Override
  public String getDocumentId(Object tuple)
  {
    if (getterDocId == null) {
      getterDocId = PojoUtils.createGetter(tuple.getClass(), expressionForDocId, String.class);
    }
    String docId = getterDocId.get(tuple);
    return docId;
  }

}<|MERGE_RESOLUTION|>--- conflicted
+++ resolved
@@ -23,15 +23,9 @@
 /**
  * Implementation of {@link AbstractCouchDBOutputOperator} that saves a POJO in the couch database. <br/>
  * <p>
-<<<<<<< HEAD
  * @displayName CouchDb Output Operator
  * @category Output
  * @tags database, nosql, pojo, couchdb
-=======
- * @displayName POJO Based CouchDb Output Operator
- * @category Output
- * @tags couchDb, database, nosql
->>>>>>> 0a08e764
  * @since 0.3.5
  */
 public class CouchDBPOJOOutputOperator extends AbstractCouchDBOutputOperator<Object>
