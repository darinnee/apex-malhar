--- conflicted
+++ resolved
@@ -29,6 +29,8 @@
 import org.junit.Test;
 
 import java.util.List;
+import java.util.UUID;
+import org.junit.AfterClass;
 
 /**
  * Tests for {@link AbstractCassandraTransactionableOutputOperator} and {@link AbstractCassandraInputOperator}
@@ -38,7 +40,7 @@
   public static final String NODE = "localhost";
   public static final String KEYSPACE = "demo";
 
-  private static final String TABLE_NAME = "test_event_table";
+  private static final String TABLE_NAME = "test";
   private static String APP_ID = "CassandraOperatorTest";
   private static int OPERATOR_ID = 0;
 
@@ -50,6 +52,7 @@
     {
       this.id = id;
     }
+
   }
 
   @BeforeClass
@@ -57,18 +60,17 @@
   {
     try {
       Cluster cluster = Cluster.builder()
-          .addContactPoint(NODE).build();
+              .addContactPoint(NODE).build();
       Session session = cluster.connect(KEYSPACE);
 
-
-      String createMetaTable = "CREATE TABLE IF NOT EXISTS " + CassandraTransactionalStore.DEFAULT_META_TABLE + " ( " +
-          CassandraTransactionalStore.DEFAULT_APP_ID_COL + " TEXT, " +
-          CassandraTransactionalStore.DEFAULT_OPERATOR_ID_COL + " INT, " +
-          CassandraTransactionalStore.DEFAULT_WINDOW_COL + " BIGINT, " +
-          "PRIMARY KEY (" + CassandraTransactionalStore.DEFAULT_APP_ID_COL + ", " + CassandraTransactionalStore.DEFAULT_OPERATOR_ID_COL  + ") " +
-          ");";
+      String createMetaTable = "CREATE TABLE IF NOT EXISTS " + CassandraTransactionalStore.DEFAULT_META_TABLE + " ( "
+              + CassandraTransactionalStore.DEFAULT_APP_ID_COL + " TEXT, "
+              + CassandraTransactionalStore.DEFAULT_OPERATOR_ID_COL + " INT, "
+              + CassandraTransactionalStore.DEFAULT_WINDOW_COL + " BIGINT, "
+              + "PRIMARY KEY (" + CassandraTransactionalStore.DEFAULT_APP_ID_COL + ", " + CassandraTransactionalStore.DEFAULT_OPERATOR_ID_COL + ") "
+              + ");";
       session.execute(createMetaTable);
-      String createTable = "CREATE TABLE IF NOT EXISTS " + TABLE_NAME + " (ID INT PRIMARY KEY);";
+      String createTable = "CREATE TABLE IF NOT EXISTS " + KEYSPACE + "." + TABLE_NAME + " (id uuid PRIMARY KEY,firstname text,lastname text);";
       session.execute(createTable);
     }
     catch (Throwable e) {
@@ -77,14 +79,15 @@
     }
   }
 
-  private static void cleanTable()
+  //@AfterClass
+  public static void cleanTable()
   {
     try {
       Cluster cluster = Cluster.builder()
-          .addContactPoint(NODE).build();
+              .addContactPoint(NODE).build();
       Session session = cluster.connect(KEYSPACE);
 
-      String cleanTable = "TRUNCATE " + TABLE_NAME + ";";
+      String cleanTable = "DROP " + TABLE_NAME + ";";
       session.execute(cleanTable);
     }
     catch (DriverException e) {
@@ -94,48 +97,18 @@
 
   private static class TestOutputOperator extends CassandraOutputOperator
   {
-<<<<<<< HEAD
-    //private static final String INSERT_STMT = "INSERT INTO " + KEYSPACE+"." +TABLE_NAME + " (ID) VALUES (?);";
-
-    /*TestOutputOperator()
-    {
-      cleanTable();
-    }
-
-    @Nonnull
-    @Override
-    protected PreparedStatement getUpdateCommand()
-    {
-      try {
-        return store.getSession().prepare(INSERT_STMT);
-      }
-      catch (DriverException e) {
-        throw new RuntimeException("preparing", e);
-      }
-    }
-
-    @Override
-    protected Statement setStatementParameters(PreparedStatement statement, TestEvent tuple) throws DriverException
-    {
-      BoundStatement boundStatement = new BoundStatement(statement);
-      Statement stmnt = boundStatement.bind(tuple.id);
-      return stmnt;
-    }*/
-=======
->>>>>>> d4374ff0
 
     public long getNumOfEventsInStore()
     {
 
       try {
         Cluster cluster = Cluster.builder()
-            .addContactPoint(NODE).build();
+                .addContactPoint(NODE).build();
         Session session = cluster.connect(KEYSPACE);
 
         String countQuery = "SELECT count(*) from " + TABLE_NAME + ";";
         ResultSet resultSet = session.execute(countQuery);
-        for(Row row: resultSet)
-        {
+        for (Row row: resultSet) {
           return row.getLong(0);
         }
         return 0;
@@ -144,12 +117,13 @@
         throw new RuntimeException("fetching count", e);
       }
     }
+
   }
 
   private static class TestInputOperator extends AbstractCassandraInputOperator<TestEvent>
   {
 
-    private static final String retrieveQuery = "SELECT * FROM " +KEYSPACE +"."+TABLE_NAME + ";";
+    private static final String retrieveQuery = "SELECT * FROM " + KEYSPACE + "." + TABLE_NAME + ";";
 
     TestInputOperator()
     {
@@ -177,10 +151,10 @@
     {
       try {
         Cluster cluster = Cluster.builder()
-            .addContactPoint(NODE).build();
+                .addContactPoint(NODE).build();
         Session session = cluster.connect(KEYSPACE);
 
-        String insert = "INSERT INTO " + TABLE_NAME +" (ID)"+ " VALUES (?);";
+        String insert = "INSERT INTO " + TABLE_NAME + " (ID)" + " VALUES (?);";
         PreparedStatement stmt = session.prepare(insert);
         BoundStatement boundStatement = new BoundStatement(stmt);
         Statement statement;
@@ -193,8 +167,8 @@
         throw new RuntimeException(e);
       }
     }
-  }
-
+
+  }
 
   @Test
   public void testCassandraOutputOperator()
@@ -208,37 +182,39 @@
     OperatorContextTestHelper.TestIdOperatorContext context = new OperatorContextTestHelper.TestIdOperatorContext(OPERATOR_ID, attributeMap);
 
     TestOutputOperator outputOperator = new TestOutputOperator();
-<<<<<<< HEAD
-   // outputOperator.setKeyspace(KEYSPACE);
-=======
-
->>>>>>> d4374ff0
+
     outputOperator.setTablename(TABLE_NAME);
     ArrayList<String> columns = new ArrayList<String>();
-    columns.add("ID");
+    columns.add("id");
+    columns.add("firstname");
+    columns.add("lastname");
+    // columns.add("age");
     outputOperator.setColumns(columns);
     ArrayList<String> expressions = new ArrayList<String>();
-    expressions.add("getID()");
+    expressions.add("id");
+    expressions.add("firstname");
+    expressions.add("lastname");
+    // expressions.add("age");
     outputOperator.setExpressions(expressions);
     outputOperator.setStore(transactionalStore);
 
     outputOperator.setup(context);
 
-    List<InnerObj> events = Lists.newArrayList();
+    List<TestPojo> events = Lists.newArrayList();
     for (int i = 0; i < 10; i++) {
-      events.add(new InnerObj(i));
+      events.add(new TestPojo(UUID.randomUUID(), "abc" + i, "abclast" + i));
     }
 
     outputOperator.beginWindow(0);
-    for (InnerObj event : events) {
+    for (TestPojo event: events) {
       outputOperator.input.process(event);
     }
     outputOperator.endWindow();
-
+    System.out.println("rows in db are " + outputOperator.getNumOfEventsInStore());
     Assert.assertEquals("rows in db", 10, outputOperator.getNumOfEventsInStore());
   }
 
-  //@Test
+ // @Test
   public void TestCassandraInputOperator()
   {
     CassandraStore store = new CassandraStore();
@@ -264,55 +240,49 @@
     Assert.assertEquals("rows from db", 10, sink.collectedTuples.size());
   }
 
-   public InnerObj innerObj = new InnerObj();
-
-  /**
-   * @return the innerObj
-   */
-  public InnerObj getInnerObj()
-  {
-    return innerObj;
-  }
-
-  /**
-   * @param innerObj the innerObj to set
-   */
-  public void setInnerObj(InnerObj innerObj)
-  {
-    this.innerObj = innerObj;
-  }
-
-  public class InnerObj
-  {
-    public InnerObj()
-    {
-    }
-
-    private int ID=11;
-
-<<<<<<< HEAD
-=======
-    private InnerObj(int i)
-    {
-      ID = i;
-    }
-
->>>>>>> d4374ff0
-    /**
-     * @return the int ID
-     */
-    public int getID()
-    {
-      return ID;
-    }
-
-    /**
-     * @param ID the intVal to set
-     */
-    public void setID(int ID)
-    {
-      this.ID = ID;
-    }
-
-  }
+  public static class TestPojo
+  {
+    public String firstname = "xyz";
+    public String lastname = "hello";
+    public UUID id;
+
+    public UUID getId()
+    {
+      return id;
+    }
+
+    public void setId(UUID id)
+    {
+      this.id = id;
+    }
+
+    private TestPojo(UUID id, String string, String string0)
+    {
+      this.id = id;
+      firstname = string;
+      lastname = string0;
+    }
+
+    public String getLastname()
+    {
+      return lastname;
+    }
+
+    public void setLastname(String lastname)
+    {
+      this.lastname = lastname;
+    }
+
+    public String getFirstname()
+    {
+      return firstname;
+    }
+
+    public void setFirstname(String firstname)
+    {
+      this.firstname = firstname;
+    }
+
+  }
+
 }
