<project xmlns="http://maven.apache.org/POM/4.0.0" xmlns:xsi="http://www.w3.org/2001/XMLSchema-instance"
         xsi:schemaLocation="http://maven.apache.org/POM/4.0.0 http://maven.apache.org/xsd/maven-4.0.0.xsd">
  <modelVersion>4.0.0</modelVersion>

  <parent>
    <groupId>com.datatorrent</groupId>
    <artifactId>malhar-all</artifactId>
    <version>1.0.4-SNAPSHOT</version>
  </parent>

  <artifactId>malhar-contrib</artifactId>
  <name>Contrib Library</name>
  <packaging>jar</packaging>

  <properties>
    <!-- skip tests by default as they depend on manual setup -->
    <skip.contrib.module.tests>true</skip.contrib.module.tests>
    <skipTests>true</skipTests>
  </properties>
  <repositories>
    <repository>
      <id>datatorrent-3rd-party</id>
      <name>Embedded repository for dependencies not available online</name>
      <url>https://www.datatorrent.com/maven/content/repositories/thirdparty</url>
      <snapshots>
        <updatePolicy>daily</updatePolicy>
      </snapshots>
      <releases>
        <updatePolicy>daily</updatePolicy>
      </releases>
    </repository>
  </repositories>

  <build>
    <plugins>
      <!-- Publish tests jar -->
      <plugin>
        <groupId>org.apache.maven.plugins</groupId>
        <artifactId>maven-jar-plugin</artifactId>
        <version>2.4</version>
        <executions>
          <execution>
            <goals>
              <goal>test-jar</goal>
            </goals>
            <phase>package</phase>
          </execution>
        </executions>
      </plugin>
     
    </plugins>
  </build>

  <dependencies>
    <dependency>
      <groupId>${project.groupId}</groupId>
      <artifactId>malhar-library</artifactId>
      <version>${project.version}</version>
      <scope>test</scope>
      <type>test-jar</type>
    </dependency>
    <dependency>
      <groupId>org.apache.kafka</groupId>
      <artifactId>kafka_2.10</artifactId>
      <version>0.8.1.1</version>
      <optional>true</optional>
      <exclusions>
        <exclusion>
          <groupId>org.slf4j</groupId>
          <artifactId>slf4j-log4j12</artifactId>
        </exclusion>
        <exclusion>
          <groupId>org.slf4j</groupId>
          <artifactId>slf4j-simple</artifactId>
        </exclusion>
        <exclusion>
          <groupId>log4j</groupId>
          <artifactId>log4j</artifactId>
        </exclusion>
        <exclusion>
          <groupId>org.apache.zookeeper</groupId>
          <artifactId>zookeeper</artifactId>
        </exclusion>
      </exclusions>
    </dependency>
    <dependency>
      <groupId>org.mongodb</groupId>
      <artifactId>mongo-java-driver</artifactId>
      <version>2.10.1</version>
      <optional>true</optional>
    </dependency>
    <dependency>
      <groupId>mysql</groupId>
      <artifactId>mysql-connector-java</artifactId>
      <version>5.1.22</version>
      <optional>true</optional>
    </dependency>
    <dependency>
      <groupId>net.sf.uadetector</groupId>
      <artifactId>uadetector-resources</artifactId>
      <version>2014.01</version>
      <optional>true</optional>
    </dependency>
    <dependency>
      <groupId>com.maxmind.geoip</groupId>
      <artifactId>geoip-api</artifactId>
      <version>1.2.12</version>
      <optional>true</optional>
    </dependency>
    <dependency>
      <groupId>com.rabbitmq</groupId>
      <artifactId>amqp-client</artifactId>
      <version>3.1.4</version>
      <optional>true</optional>
    </dependency>
    <dependency>
      <groupId>org.python</groupId>
      <artifactId>jython</artifactId>
      <version>2.5.3</version>
      <optional>true</optional>
    </dependency>
    <dependency>
      <groupId>net.sf.jopt-simple</groupId>
      <artifactId>jopt-simple</artifactId>
      <version>3.2</version>
      <optional>true</optional>
      <scope>test</scope>
    </dependency>
    <dependency>
      <groupId>com.101tec</groupId>
      <artifactId>zkclient</artifactId>
      <version>0.3</version>
      <optional>true</optional>
      <scope>provided</scope>
      <exclusions>
        <exclusion>
          <groupId>org.apache.zookeeper</groupId>
          <artifactId>zookeeper</artifactId>
        </exclusion>
      </exclusions>
    </dependency>
    <dependency>
      <groupId>com.almworks.sqlite4java</groupId>
      <artifactId>sqlite4java</artifactId>
      <version>0.282</version>
      <optional>true</optional>
    </dependency>
    <dependency>
      <groupId>net.sf.opencsv</groupId>
      <artifactId>opencsv</artifactId>
      <version>2.0</version>
      <optional>true</optional>
    </dependency>
    <dependency>
      <groupId>com.almworks.sqlite4java</groupId>
      <artifactId>libsqlite4java-linux-amd64</artifactId>
      <version>0.282</version>
      <type>so</type>
      <optional>true</optional>
    </dependency>
    <dependency>
      <groupId>com.whalin</groupId>
      <artifactId>Memcached-Java-Client</artifactId>
      <version>3.0.1</version>
      <type>jar</type>
      <optional>true</optional>
    </dependency>
    <dependency>
      <groupId>com.google.code.simple-spring-memcached</groupId>
      <artifactId>spymemcached</artifactId>
      <version>2.8.4</version>
      <type>jar</type>
      <optional>true</optional>
    </dependency>
    <dependency>
      <groupId>org.fusesource.mqtt-client</groupId>
      <artifactId>mqtt-client</artifactId>
      <version>1.6</version>
      <optional>true</optional>
    </dependency>
    <dependency>
      <groupId>rome</groupId>
      <artifactId>rome</artifactId>
      <version>1.0</version>
      <optional>true</optional>
    </dependency>
    <dependency>
      <groupId>org.apache.hbase</groupId>
      <artifactId>hbase-client</artifactId>
      <version>0.98.2-hadoop2</version>
      <optional>true</optional>
      <type>jar</type>
      <exclusions>
        <exclusion>
          <groupId>org.slf4j</groupId>
          <artifactId>slf4j-log4j12</artifactId>
        </exclusion>
        <exclusion>
          <groupId>org.apache.zookeeper</groupId>
          <artifactId>zookeeper</artifactId>
        </exclusion>
        <exclusion>
          <artifactId>jackson-core-asl</artifactId>
          <groupId>org.codehaus.jackson</groupId>
        </exclusion>
        <exclusion>
          <artifactId>jackson-jaxrs</artifactId>
          <groupId>org.codehaus.jackson</groupId>
        </exclusion>
        <exclusion>
          <artifactId>jackson-mapper-asl</artifactId>
          <groupId>org.codehaus.jackson</groupId>
        </exclusion>
        <exclusion>
          <artifactId>jackson-xc</artifactId>
          <groupId>org.codehaus.jackson</groupId>
        </exclusion>
        <exclusion>
          <artifactId>jetty</artifactId>
          <groupId>org.mortbay.jetty</groupId>
        </exclusion>
        <exclusion>
          <artifactId>jetty-util</artifactId>
          <groupId>org.mortbay.jetty</groupId>
        </exclusion>
      </exclusions>
    </dependency>
    <dependency>
      <groupId>org.apache.hbase</groupId>
      <artifactId>hbase-server</artifactId>
      <version>0.98.2-hadoop2</version>
      <optional>true</optional>
      <type>jar</type>
      <exclusions>
        <exclusion>
          <groupId>org.slf4j</groupId>
          <artifactId>slf4j-log4j12</artifactId>
        </exclusion>
        <exclusion>
          <groupId>org.apache.zookeeper</groupId>
          <artifactId>zookeeper</artifactId>
        </exclusion>
        <exclusion>
          <artifactId>jackson-core-asl</artifactId>
          <groupId>org.codehaus.jackson</groupId>
        </exclusion>
        <exclusion>
          <artifactId>jackson-jaxrs</artifactId>
          <groupId>org.codehaus.jackson</groupId>
        </exclusion>
        <exclusion>
          <artifactId>jackson-mapper-asl</artifactId>
          <groupId>org.codehaus.jackson</groupId>
        </exclusion>
        <exclusion>
          <artifactId>jackson-xc</artifactId>
          <groupId>org.codehaus.jackson</groupId>
        </exclusion>
        <!-- Needed for running local server for tests -->
        <!--exclusion>
<artifactId>jetty</artifactId>
<groupId>org.mortbay.jetty</groupId>
</exclusion>
<exclusion>
<artifactId>jetty-util</artifactId>
<groupId>org.mortbay.jetty</groupId>
</exclusion-->
      </exclusions>
    </dependency>
    <dependency>
      <groupId>org.apache.commons</groupId>
      <artifactId>commons-compress</artifactId>
      <version>1.5</version>
    </dependency>
    <dependency>
      <groupId>org.zeromq</groupId>
      <artifactId>jzmq</artifactId>
      <version>2.1.0</version>
      <optional>true</optional>
    </dependency>
    <dependency>
      <groupId>org.ektorp</groupId>
      <artifactId>org.ektorp</artifactId>
      <version>1.2.2</version>
      <optional>true</optional>
      <exclusions>
        <exclusion>
          <artifactId>jackson-core-asl</artifactId>
          <groupId>org.codehaus.jackson</groupId>
        </exclusion>
        <exclusion>
          <artifactId>jackson-mapper-asl</artifactId>
          <groupId>org.codehaus.jackson</groupId>
        </exclusion>
      </exclusions>
    </dependency>
    <dependency>
      <groupId>org.apache.commons</groupId>
      <artifactId>commons-lang3</artifactId>
      <version>3.1</version>
    </dependency>
    <dependency>
      <groupId>redis.clients</groupId>
      <artifactId>jedis</artifactId>
      <version>2.2.1</version>
      <optional>true</optional>
    </dependency>
    <dependency>
      <groupId>com.lambdaworks</groupId>
      <artifactId>lettuce</artifactId>
      <version>2.3.3</version>
      <optional>true</optional>
    </dependency>
    <dependency>
      <groupId>org.hsqldb</groupId>
      <artifactId>hsqldb</artifactId>
      <version>2.3.1</version>
      <optional>true</optional>
    </dependency>
    <dependency>
      <groupId>org.apache-extras.cassandra-jdbc</groupId>
      <artifactId>cassandra-jdbc</artifactId>
      <version>1.2.5</version>
      <optional>true</optional>
    </dependency>
    <dependency>
      <groupId>com.esotericsoftware.kryo</groupId>
      <artifactId>kryo</artifactId>
      <version>2.23.0</version>
      <scope>provided</scope>
    </dependency>
    <dependency>
      <groupId>${project.groupId}</groupId>
      <artifactId>malhar-library</artifactId>
      <version>${project.version}</version>
    </dependency>
    <dependency>
      <groupId>${project.groupId}</groupId>
      <artifactId>malhar-library</artifactId>
      <version>${project.version}</version>
      <scope>test</scope>
      <classifier>tests</classifier>
    </dependency>
    <dependency>
      <!-- required by twitter -->
      <groupId>org.twitter4j</groupId>
      <artifactId>twitter4j-core</artifactId>
      <version>2.2.6</version>
      <optional>true</optional>
    </dependency>
    <dependency>
      <!-- required by twitter -->
      <groupId>org.twitter4j</groupId>
      <artifactId>twitter4j-stream</artifactId>
      <version>2.2.6</version>
      <optional>true</optional>
    </dependency>
    <dependency>
      <groupId>joda-time</groupId>
      <artifactId>joda-time</artifactId>
      <version>2.1</version>
    </dependency>
    <dependency>
      <groupId>com.datastax.cassandra</groupId>
      <artifactId>cassandra-driver-core</artifactId>
      <version>2.0.2</version>
      <optional>true</optional>
    </dependency>
    <dependency>
      <groupId>net.sf.supercsv</groupId>
      <artifactId>super-csv</artifactId>
      <version>2.2.0</version>
      <optional>true</optional>
    </dependency>
    <dependency>
<<<<<<< HEAD
      <groupId>org.apache.accumulo</groupId>
      <artifactId>accumulo-core</artifactId>
      <version>1.5.1</version>
      <optional>true</optional>
    </dependency>
    <dependency>
     <groupId>org.apache.thrift</groupId>
     <artifactId>libthrift</artifactId>
     <version>0.9.0</version>
     <optional>true</optional>
   </dependency>
=======
      <groupId>com.aerospike</groupId>
      <artifactId>aerospike-client</artifactId>
      <version>3.0.26</version>
      <optional>true</optional>
    </dependency>
>>>>>>> 4af73323
  </dependencies>
</project><|MERGE_RESOLUTION|>--- conflicted
+++ resolved
@@ -373,7 +373,6 @@
       <optional>true</optional>
     </dependency>
     <dependency>
-<<<<<<< HEAD
       <groupId>org.apache.accumulo</groupId>
       <artifactId>accumulo-core</artifactId>
       <version>1.5.1</version>
@@ -385,12 +384,11 @@
      <version>0.9.0</version>
      <optional>true</optional>
    </dependency>
-=======
+   <dependency>
       <groupId>com.aerospike</groupId>
       <artifactId>aerospike-client</artifactId>
       <version>3.0.26</version>
       <optional>true</optional>
     </dependency>
->>>>>>> 4af73323
   </dependencies>
 </project>