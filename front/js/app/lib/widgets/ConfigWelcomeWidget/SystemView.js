/*
 * Copyright (c) 2013 DataTorrent, Inc. ALL Rights Reserved.
 *
 * Licensed under the Apache License, Version 2.0 (the "License");
 * you may not use this file except in compliance with the License.
 * You may obtain a copy of the License at
 *
 *   http://www.apache.org/licenses/LICENSE-2.0
 *
 * Unless required by applicable law or agreed to in writing, software
 * distributed under the License is distributed on an "AS IS" BASIS,
 * WITHOUT WARRANTIES OR CONDITIONS OF ANY KIND, either express or implied.
 * See the License for the specific language governing permissions and
 * limitations under the License.
 */

var _ = require('underscore');
var Backbone = require('backbone');
var BaseView = require('./StepView');
var GatewayInfoModel = require('../../../../datatorrent/GatewayInfoModel');
var ConfigIPAddressCollection = require('./ConfigIPAddressCollection');
var ConfigPropertyModel = require('../../../../datatorrent/ConfigPropertyModel');
var Bbind = DT.lib.Bbindings;
var Notifier = DT.lib.Notifier;
var ConfigPropertyCollection = DT.lib.ConfigPropertyCollection;
var ConfigIssueCollection = DT.lib.ConfigIssueCollection;
var GatewayAddressModel = require('./GatewayAddressModel');
var HadoopLocationModel = require('../../../../datatorrent/HadoopLocationModel');
var DfsModel = require('./DfsModel');

var SystemView = BaseView.extend({

    events: {
        'click .continue': 'continue'
    },

    initialize: function(options) {
        BaseView.prototype.initialize.apply(this, arguments);
        this.dataSource = options.dataSource;
        this.navFlow = options.navFlow;

        this.error = false; //TODO
        this.loading = true;

        var ipListPromise = this.loadIPList();
        var defaultAddressPromise = this.loadDefaultAddress();
        var customAddressPromise = this.loadCustomAddress();
        var dfsPromise = this.loadDfsProperty();

        this.addressModel = new GatewayAddressModel();
        this.dfsModel = new DfsModel();

        var all = $.when(ipListPromise, customAddressPromise, defaultAddressPromise, dfsPromise);
        //var all = $.when(aboutPromise, customAddressPromise, defaultAddressPromise, dfsPromise);
        all.done(function () {
            var model;
            if (this.customAddressModel.get('ip') && this.customAddressModel.get('port')) {
                model = this.customAddressModel;
            } else {
                model = this.defaultAddressModel;
            }
            this.addressModel.init(model);

            this.dfsModel.init(this.dfsDirectory);

            this.loading = false;
            this.render();
        }.bind(this));

        all.fail(function () {
            //TODO there can be multiple errors
            this.error = true;
            this.render();
        }.bind(this));

        this.subview('address-ip-input', new Bbind.text({
            model: this.addressModel,
            attr: 'ip',
            listenToModel: false,
            setAnyway: true,
            classElement: function($el) {
                return $el.parent().parent();
            },
            errorEl: '.help-block',
            errorClass: 'error'
        }));

        this.subview('address-port', new Bbind.text({
            model: this.addressModel,
            attr: 'port',
            listenToModel: false,
            setAnyway: true,
            classElement: function($el) {
                return $el.parent().parent();
            },
            errorEl: '.help-block',
            errorClass: 'error'
        }));

        this.ipSelectModel = new Backbone.Model({
            ip: null
        });
        this.subview('address-ip-select', new Bbind.select({
            model: this.ipSelectModel,
            attr: 'ip',
            setAnyway: true,
            classElement: function($el) {
                return $el.parent().parent();
            },
            errorEl: '.help-block',
            errorClass: 'error'
        }));
        this.listenTo(this.ipSelectModel, 'change', function () {
            var input = this.$el.find('.address-ip-input');
            var val = this.ipSelectModel.get('ip');
            if (val.length === 0) {
                input.val('');
                input.css('display', 'block');
                input.focus();
            } else {
                input.val(val);
                input.blur();
                input.css('display', 'none');
            }
        });

        this.subview('dfs-directory', new Bbind.text({
            model: this.dfsModel,
            attr: 'value',
            listenToModel: false,
            setAnyway: true,
            classElement: function($el) {
                return $el.parent().parent();
            },
            errorEl: '.help-block',
            errorClass: 'error'
        }));

        this.listenTo(this.addressModel, 'change', function () {
            this.clearError('.address-error');
            this.inputChanged();
        }) ;
        this.listenTo(this.dfsModel, 'change', function () {
            this.clearError('.dfs-directory-error');
            this.inputChanged();
        }) ;
    },

    inputChanged: function () {
        var addressValid = this.addressModel.isValid();
        var dfsValid = this.dfsModel.isValid();

        if (addressValid && dfsValid) {
            this.$el.find('.continue').removeClass('disabled');
        } else {
            this.$el.find('.continue').addClass('disabled');
        }
    },

    loadDfsProperty: function () {
        var promise = this.loadProperty('dt.dfsRootDirectory');

        this.dfsDirectory = '';

        promise.then(function (data) {
            if (data && data.value) {
                this.dfsDirectory = data.value;
            }
        }.bind(this));

        return promise;
    },

    loadProperty: function (name) {
        var d = $.Deferred();

        var model = new ConfigPropertyModel({
            name: name
        });
        //TODO override fetchError: util.fetchError,

        var ajax = model.fetch();

        ajax.then(function (data) {
            d.resolveWith(null, [data]);
        }.bind(this));

        ajax.fail(function (jqXHR) {
            if (jqXHR.status === 404) {
                d.resolveWith(null, [null]);
            } else {
                //TODO
                //console.log(jqXHR.responseText);
                //var response = JSON.parse(jqXHR.responseText);
                //this.errorMsg = response.message;
                //this.errorMsg = 'Failed to load config property dt.attr.GATEWAY_ADDRESS';
                this.error = true;
                d.reject();
            }
        }.bind(this));

        return d.promise();
    },

    saveProperty: function (name, value) {
        var d = $.Deferred();

        var model = new ConfigPropertyModel({
            name: name,
            value: value
        });

        var ajax = model.save();
        //var ajax = function () { var df = $.Deferred();df.rejectWith(null, [{status: 500}]);return df.promise() }();

        ajax.done(function () {
            d.resolve();
        });

        ajax.fail(function (jqXHR) {
<<<<<<< HEAD
            var msg;
            if (jqXHR.status === 412) {
                var response = JSON.parse(jqXHR.responseText);
                msg = response.message;
=======
            if (jqXHR.status = 412) {
                var response = JSON.parse(jqXHR.responseText);
                this.errorMsg = response.message;
            } else {
                this.errorMsg = 'Failed to update property ' + propName;
            }

            d.rejectWith(null, [
                name,
                jqXHR
            ]);
        }.bind(this));

        return d.promise();
    },

    saveHadoopLocation: function () {
        var ajax = this.hadoopLocationModel.save();

        ajax.fail(function (jqXHR) {
            this.errorMsg = 'Failed to update hadoop location';
        }.bind(this));

        return ajax;
    },

    loadHadoopLocation: function () {
        var d = $.Deferred();

        this.hadoopLocationModel = new HadoopLocationModel();
        var ajax = this.hadoopLocationModel.fetch();

        ajax.done(function () {
            // save default value
            this.hadoopLocationModel.init(this.hadoopLocationModel.get('value'));
            d.resolve();
        }.bind(this));

        ajax.fail(function (jqXHR) {
            if (jqXHR.status === 404) { //TODO
                this.hadoopLocationModel.init('');
                d.resolve();
>>>>>>> da6209d8
            } else {
                msg = 'Failed to update property ' + name;
            }

            d.rejectWith(null, [msg]);
        }.bind(this));

        return d.promise();
    },

    loadCustomAddress: function () {
        this.customAddressModel = new Backbone.Model({
            ip: '',
            port: ''
        });
        var promise = this.loadProperty('dt.attr.GATEWAY_ADDRESS');

        promise.then(function (data) {
            if (data && data.value) {
                var value = data.value;
                var parts = value.split(':');
                this.customAddressModel.set('ip', parts[0]);
                this.customAddressModel.set('port', parts[1]);
            }
        }.bind(this));

        return promise;
    },

    loadDefaultAddress: function () {
        this.defaultAddressModel = new Backbone.Model({
            ip: '',
            port: ''
        });
        var promise = this.loadProperty('dt.gateway.address');

        promise.then(function (data) {
            if (data && data.value) {
                var value = data.value;
                var parts = value.split(':');
                this.defaultAddressModel.set('ip', parts[0]);
                this.defaultAddressModel.set('port', parts[1]);
            }
        }.bind(this));

        return promise;
    },

    loadIPList: function () {
        var ajax = this.dataSource.getConfigIPAddresses();

        ajax.then(function (data) {
            this.ipAddresses = data.ipAddresses;
        }.bind(this));

        return ajax;
    },

    continue: function (event) {
        event.preventDefault();

        if (jQuery(event.target).hasClass('disabled')) {
            return;
        }

        this.$el.find('.address-ip-input').blur();
        this.$el.find('.address-port').blur();
        this.$el.find('.dfs-directory').blur();

        if (!this.addressModel.isValid() || !this.dfsModel.isValid()) {
            this.$el.find('.continue').addClass('disabled');
            return;
        }

        var addressPromise;
        if (this.addressModel.isChanged()) {
            addressPromise = this.saveProperty('dt.attr.GATEWAY_ADDRESS', this.addressModel.getValue());
        } else {
            addressPromise = this.createResolvedPromise();
        }

        addressPromise.fail(function (msg) {
            this.showError('.address-error', msg);
        }.bind(this));

        // example values: /user/hadoop/DataTorrent, /user/hadoop/Stram
        var dfsPromise;
        if (this.dfsModel.isChanged()) {
            dfsPromise = this.saveProperty('dt.dfsRootDirectory', this.dfsModel.getValue());
        } else {
            dfsPromise = this.createResolvedPromise();
        }

        dfsPromise.fail(function (msg) {
            this.showError('.dfs-directory-error', msg);
        }.bind(this));

        var all = $.when(addressPromise, dfsPromise);

        all.done(function () {
            this.navFlow.go('SummaryView');
        }.bind(this));
    },

    createResolvedPromise: function () {
        var d = $.Deferred();
        d.resolve();
        return d.promise();
    },

    showError: function (selector, msg) {
        var el = this.$el.find(selector);
        el.text(msg);
        el.show();
    },

    clearError: function (selector) {
        this.$el.find(selector).hide();
    },

    render: function() {
        var html = this.template({
            hadoopError: this.hadoopError,
            error: this.error,
            errorMsg: this.errorMsg,
            loading: this.loading,
            addressModel: this.addressModel,
            dfsModel: this.dfsModel,
            ipAddresses: this.ipAddresses
        });

        this.$el.html(html);

        if (this.assignments) {
            this.assign(this.assignments);
        }

        var selIP = this.addressModel.get('ip');
        if (selIP && _.indexOf(this.ipAddresses, selIP) >= 0) {
            _.defer(function () {
                this.$el.find('.address-ip-select').val(selIP);
            }.bind(this));
        } else {
            this.$el.find('.address-ip-input').show();
        }

        return this;
        //dt.attr.GATEWAY_ADDRESS ip:9090
        //dt.gateway.address
    },

    assignments: {
        '.address-ip-input': 'address-ip-input',
        '.address-port': 'address-port',
        '.dfs-directory': 'dfs-directory'
    }

});
exports = module.exports = SystemView;<|MERGE_RESOLUTION|>--- conflicted
+++ resolved
@@ -218,55 +218,10 @@
         });
 
         ajax.fail(function (jqXHR) {
-<<<<<<< HEAD
             var msg;
             if (jqXHR.status === 412) {
                 var response = JSON.parse(jqXHR.responseText);
                 msg = response.message;
-=======
-            if (jqXHR.status = 412) {
-                var response = JSON.parse(jqXHR.responseText);
-                this.errorMsg = response.message;
-            } else {
-                this.errorMsg = 'Failed to update property ' + propName;
-            }
-
-            d.rejectWith(null, [
-                name,
-                jqXHR
-            ]);
-        }.bind(this));
-
-        return d.promise();
-    },
-
-    saveHadoopLocation: function () {
-        var ajax = this.hadoopLocationModel.save();
-
-        ajax.fail(function (jqXHR) {
-            this.errorMsg = 'Failed to update hadoop location';
-        }.bind(this));
-
-        return ajax;
-    },
-
-    loadHadoopLocation: function () {
-        var d = $.Deferred();
-
-        this.hadoopLocationModel = new HadoopLocationModel();
-        var ajax = this.hadoopLocationModel.fetch();
-
-        ajax.done(function () {
-            // save default value
-            this.hadoopLocationModel.init(this.hadoopLocationModel.get('value'));
-            d.resolve();
-        }.bind(this));
-
-        ajax.fail(function (jqXHR) {
-            if (jqXHR.status === 404) { //TODO
-                this.hadoopLocationModel.init('');
-                d.resolve();
->>>>>>> da6209d8
             } else {
                 msg = 'Failed to update property ' + name;
             }
