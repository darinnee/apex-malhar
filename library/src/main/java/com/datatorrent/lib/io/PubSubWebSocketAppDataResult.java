/*
 * Copyright (c) 2015 DataTorrent, Inc.
 *
 * Licensed under the Apache License, Version 2.0 (the "License");
 * you may not use this file except in compliance with the License.
 * You may obtain a copy of the License at
 *
 *   http://www.apache.org/licenses/LICENSE-2.0
 *
 * Unless required by applicable law or agreed to in writing, software
 * distributed under the License is distributed on an "AS IS" BASIS,
 * WITHOUT WARRANTIES OR CONDITIONS OF ANY KIND, either express or implied.
 * See the License for the specific language governing permissions and
 * limitations under the License.
 */
package com.datatorrent.lib.io;

import java.io.IOException;

import org.codehaus.jettison.json.JSONException;
import org.codehaus.jettison.json.JSONObject;
import org.slf4j.Logger;
import org.slf4j.LoggerFactory;

import com.datatorrent.api.Context.OperatorContext;

import com.datatorrent.common.experimental.AppData;
import com.datatorrent.common.util.PubSubMessage.PubSubMessageType;
<<<<<<< HEAD
=======
import java.net.URI;
>>>>>>> b8126529
/**
 * This is an app data pub sub result operator. This operator is used to send results to
 * App Data dashboards produced by App Data store operators.
 *
 * @displayName App Data Pub Sub Result
 * @category DT View Integration
 * @tags output, app data, result
 * @since 3.0.0
 */
@AppData.AppendQueryIdToTopic(value=true)
public class PubSubWebSocketAppDataResult extends PubSubWebSocketOutputOperator<String> implements AppData.ConnectionInfoProvider
{
  private static final Logger logger = LoggerFactory.getLogger(PubSubWebSocketAppDataResult.class);

  public PubSubWebSocketAppDataResult()
  {
  }

  @Override
  public void setup(OperatorContext context)
  {
    setUri(PubSubWebSocketAppDataQuery.uriHelper(context, getUri()));
    logger.debug("Setting up:\nuri:{}\ntopic:{}",this.getUri(), this.getTopic());
    super.setup(context);
  }

  @Override
  public String getAppDataURL()
  {
    return "pubsub";
  }

  /**
   * Gets the URI for WebSocket connection.
   *
   * @return the URI
   */
  @Override
  public URI getUri()
  {
    return super.getUri();
  }

  /**
   * The URI for WebSocket connection. If this is not set, the value of the dt.attr.GATEWAY_CONNECT_ADDRESS DAG attribute is used. If neither this
   * property or dt.attr.GATEWAY_CONNECT_ADDRESS attribute is set, then this operator will fail with an {@link IllegalArgumentException}.
   *
   * @param uri
   */
  @Override
  public void setUri(URI uri)
  {
    super.setUri(uri);
  }

  @Override
  public String convertMapToMessage(String t) throws IOException
  {
    JSONObject jo = null;

    try {
      jo = new JSONObject(t);
    }
    catch(JSONException ex) {
      throw new RuntimeException(ex);
    }

    String id;

    try {
      id = jo.getString("id");
    }
    catch(JSONException ex) {
      throw new RuntimeException(ex);
    }

    String topic = getTopic() + "." + id;

    JSONObject output = new JSONObject();

    try {
      output.put("topic", topic);
      output.put("data", jo);
      output.put("type", PubSubMessageType.PUBLISH.getIdentifier());
    }
    catch(JSONException ex) {
      throw new RuntimeException(ex);
    }

    logger.debug("Output json {}", output.toString());
    logger.debug("Writing to topic: {}", topic);

    return output.toString();
  }
}<|MERGE_RESOLUTION|>--- conflicted
+++ resolved
@@ -26,10 +26,7 @@
 
 import com.datatorrent.common.experimental.AppData;
 import com.datatorrent.common.util.PubSubMessage.PubSubMessageType;
-<<<<<<< HEAD
-=======
 import java.net.URI;
->>>>>>> b8126529
 /**
  * This is an app data pub sub result operator. This operator is used to send results to
  * App Data dashboards produced by App Data store operators.
