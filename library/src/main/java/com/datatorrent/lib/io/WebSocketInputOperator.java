/*
 * Copyright (c) 2013 DataTorrent, Inc. ALL Rights Reserved.
 *
 * Licensed under the Apache License, Version 2.0 (the "License");
 * you may not use this file except in compliance with the License.
 * You may obtain a copy of the License at
 *
 *   http://www.apache.org/licenses/LICENSE-2.0
 *
 * Unless required by applicable law or agreed to in writing, software
 * distributed under the License is distributed on an "AS IS" BASIS,
 * WITHOUT WARRANTIES OR CONDITIONS OF ANY KIND, either express or implied.
 * See the License for the specific language governing permissions and
 * limitations under the License.
 */
package com.datatorrent.lib.io;

import com.datatorrent.api.Context.OperatorContext;
import com.datatorrent.api.annotation.ShipContainingJars;
import com.ning.http.client.AsyncHttpClient;
import com.ning.http.client.AsyncHttpClientConfigBean;
import com.ning.http.client.websocket.WebSocket;
import com.ning.http.client.websocket.WebSocketTextListener;
import com.ning.http.client.websocket.WebSocketUpgradeHandler;

import java.io.IOException;
import java.net.URI;
import java.util.HashMap;
import java.util.Map;
import java.util.concurrent.TimeUnit;
import javax.validation.constraints.NotNull;
import org.codehaus.jackson.JsonFactory;
import org.codehaus.jackson.map.ObjectMapper;
import org.slf4j.Logger;
import org.slf4j.LoggerFactory;

/**
 *
 * Reads via WebSocket from given URL as input stream<p>
 * <br>
 * Incoming data is interpreted as JSONObject and converted to {@link java.util.Map}.<br>
 * <br>
 *
 * @since 0.3.2
 */
@ShipContainingJars(classes = {com.ning.http.client.websocket.WebSocket.class})
public class WebSocketInputOperator extends SimpleSinglePortInputOperator<Map<String, String>> implements Runnable
{
  private static final Logger LOG = LoggerFactory.getLogger(WebSocketInputOperator.class);
  /**
   * Timeout interval for reading from server. 0 or negative indicates no timeout.
   */
  public int readTimeoutMillis = 0;
  @NotNull
  private URI uri;
  private transient AsyncHttpClient client;
  private transient final JsonFactory jsonFactory = new JsonFactory();
  protected transient final ObjectMapper mapper = new ObjectMapper(jsonFactory);
  protected transient WebSocket connection;
  private transient boolean connectionClosed = false;
  private transient boolean shutdown = false;
  private int ioThreadMultiplier = 1;

  public void setUri(URI uri)
  {
    this.uri = uri;
  }

  public void setIoThreadMultiplier(int ioThreadMultiplier)
  {
    this.ioThreadMultiplier = ioThreadMultiplier;
  }

  @Override
  public void setup(OperatorContext context)
  {
    try {
      uri = URI.create(uri.toString()); // force reparse after deserialization

      //client = factory.newWebSocketClient();
      LOG.info("URL: {}", uri);
      // Handle asynchronous websocket client disconnects in future
      // differently to not use a monitor thread.
      shutdown = false;
      monThread = new MonitorThread();
      monThread.start();
    }
    catch (Exception ex) {
      throw new RuntimeException(ex);
    }
  }

  @Override
  public void teardown()
  {
    shutdown = true;
    try {
      if (monThread != null) {
        monThread.join();
      }
    }
    catch (Exception ex) {
      LOG.error("Error joining monitor", ex);
    }
    super.teardown();
  }

  @SuppressWarnings("unchecked")
  public Map<String, String> convertMessageToMap(String message) throws IOException
  {
    return mapper.readValue(message, HashMap.class);
  }

  private transient MonitorThread monThread;

  private class MonitorThread extends Thread
  {
<<<<<<< HEAD
=======
    @Override
>>>>>>> 53329b8b
    public void run()
    {
      while (!WebSocketInputOperator.this.shutdown) {
        try {
          sleep(1000);
          if (connectionClosed && !WebSocketInputOperator.this.shutdown) {
            WebSocketInputOperator.this.activate(null);
          }
        }
        catch (Exception ex) {
        }
      }
    }

  }

  @Override
  public void run()
  {
    try {
      connectionClosed = false;
      AsyncHttpClientConfigBean config = new AsyncHttpClientConfigBean();
      config.setIoThreadMultiplier(ioThreadMultiplier);
      client = new AsyncHttpClient(config);
      connection = client.prepareGet(uri.toString()).execute(new WebSocketUpgradeHandler.Builder().addWebSocketListener(new WebSocketTextListener()
      {
        @Override
        public void onMessage(String string)
        {
          LOG.debug("Got: " + string);
          try {
            Map<String, String> o = convertMessageToMap(string);
            outputPort.emit(o);
          }
          catch (IOException ex) {
            LOG.error("Got exception: ", ex);
          }
        }

        @Override
        public void onFragment(String string, boolean bln)
        {
          LOG.debug("onFragment");
        }

        @Override
        public void onOpen(WebSocket ws)
        {
          LOG.debug("Connection opened");
        }

        @Override
        public void onClose(WebSocket ws)
        {
          LOG.debug("Connection connectionClosed.");
          connectionClosed = true;
<<<<<<< HEAD
        }

        @Override
        public void onError(Throwable t)
        {
          LOG.error("Caught exception", t);
        }

=======
        }

        @Override
        public void onError(Throwable t)
        {
          LOG.error("Caught exception", t);
        }

>>>>>>> 53329b8b

      }).build()).get(5, TimeUnit.SECONDS);
    }
    catch (Exception ex) {
      LOG.error("Error reading from " + uri, ex);
      if (client != null) {
        client.close();
      }
      connectionClosed = true;
    }

  }

}<|MERGE_RESOLUTION|>--- conflicted
+++ resolved
@@ -115,10 +115,7 @@
 
   private class MonitorThread extends Thread
   {
-<<<<<<< HEAD
-=======
     @Override
->>>>>>> 53329b8b
     public void run()
     {
       while (!WebSocketInputOperator.this.shutdown) {
@@ -175,7 +172,6 @@
         {
           LOG.debug("Connection connectionClosed.");
           connectionClosed = true;
-<<<<<<< HEAD
         }
 
         @Override
@@ -184,16 +180,6 @@
           LOG.error("Caught exception", t);
         }
 
-=======
-        }
-
-        @Override
-        public void onError(Throwable t)
-        {
-          LOG.error("Caught exception", t);
-        }
-
->>>>>>> 53329b8b
 
       }).build()).get(5, TimeUnit.SECONDS);
     }
